# 
# LSST Data Management System
# Copyright 2008, 2009, 2010 LSST Corporation.
# 
# This product includes software developed by the
# LSST Project (http://www.lsst.org/).
#
# This program is free software: you can redistribute it and/or modify
# it under the terms of the GNU General Public License as published by
# the Free Software Foundation, either version 3 of the License, or
# (at your option) any later version.
# 
# This program is distributed in the hope that it will be useful,
# but WITHOUT ANY WARRANTY; without even the implied warranty of
# MERCHANTABILITY or FITNESS FOR A PARTICULAR PURPOSE.  See the
# GNU General Public License for more details.
# 
# You should have received a copy of the LSST License Statement and 
# the GNU General Public License along with this program.  If not, 
# see <http://www.lsstcorp.org/LegalNotices/>.
#

"""Support utilities for Measuring sources"""

import re
import sys
import math

import numpy as np
import numpy.ma as ma

import lsst.pex.exceptions as pexExcept
import lsst.pex.logging as pexLog
import lsst.daf.base as dafBase
import lsst.afw.detection as afwDet
import lsst.afw.geom as afwGeom
import lsst.afw.image as afwImage
import lsst.afw.math as afwMath
import lsst.afw.table as afwTable
import lsst.afw.display.ds9 as ds9
import lsst.afw.display.utils as displayUtils
import lsst.meas.algorithms as measAlg
from . import diffimLib
from . import diffimTools

keptPlots = False                       # Have we arranged to keep spatial plots open?
    
def showSourceSet(sSet, xy0=(0, 0), frame=0, ctype=ds9.GREEN, symb="+", size=2):
    """Draw the (XAstrom, YAstrom) positions of a set of Sources.  Image has the given XY0"""

    with ds9.Buffering():
        for s in sSet:
            xc, yc = s.getXAstrom() - xy0[0], s.getYAstrom() - xy0[1]

            if symb == "id":
                ds9.dot(str(s.getId()), xc, yc, frame=frame, ctype=ctype, size=size)
            else:
                ds9.dot(symb, xc, yc, frame=frame, ctype=ctype, size=size)

#-=-=-=-=-=-=-=-=-=-=-=-=-=-=-=-=-=-=-=-=-=-=-=-=-=-=-=-=-=-=-=-=-=-=-=-=-=-=-=-
#
# Kernel display utilities
#
def showKernelSpatialCells(maskedIm, kernelCellSet, showChi2=False, symb="o",
                           ctype=None, ctypeUnused=None, ctypeBad=None, size=3, 
                           frame=None, title="Spatial Cells"):
    """Show the SpatialCells.  If symb is something that ds9.dot
    understands (e.g. "o"), the top nMaxPerCell candidates will be
    indicated with that symbol, using ctype and size"""

    ds9.mtv(maskedIm, frame=frame, title=title)
    with ds9.Buffering():
        origin = [-maskedIm.getX0(), -maskedIm.getY0()]
        for cell in kernelCellSet.getCellList():
            displayUtils.drawBBox(cell.getBBox(), origin=origin, frame=frame)

            i = 0
            goodies = ctypeBad is None
            for cand in cell.begin(goodies):
                cand = diffimLib.cast_KernelCandidateF(cand)
                xc, yc = cand.getXCenter() + origin[0], cand.getYCenter() + origin[1]
                if cand.getStatus() == afwMath.SpatialCellCandidate.BAD:
                    color = ctypeBad
                elif cand.getStatus() == afwMath.SpatialCellCandidate.GOOD:
                    color = ctype
                elif cand.getStatus() == afwMath.SpatialCellCandidate.UNKNOWN:
                    color = ctypeUnused
                else:
                    continue

                if color:
                    ds9.dot(symb, xc, yc, frame=frame, ctype=color, size=size)

                    if showChi2:
                        rchi2 = cand.getChi2()
                        if rchi2 > 1e100:
                            rchi2 = np.nan
                        ds9.dot("%d %.1f" % (cand.getId(), rchi2),
                                xc - size, yc - size - 4, frame=frame, ctype=color, size=size)


def showDiaSources(sources, exposure, isFlagged, isDipole, frame=None):
    """Display Dia Sources
    """
    #
    # Show us the ccandidates
    #
    # Too many mask planes in diffims
    for plane in ("BAD", "CR", "EDGE", "INTERPOlATED", "INTRP", "SAT", "SATURATED"):
        ds9.setMaskPlaneVisibility(plane, False)

    mos = displayUtils.Mosaic()
    for i in range(len(sources)):
        source = sources[i]
        badFlag = isFlagged[i]
        dipoleFlag = isDipole[i]
        bbox = source.getFootprint().getBBox()
        stamp = exposure.Factory(exposure, bbox, True)
        im = displayUtils.Mosaic(gutter=1, background=0, mode="x")
        im.append(stamp.getMaskedImage())
        lab = "%.1f,%.1f:" % (source.getX(), source.getY())
        if badFlag:
            ctype = ds9.RED
            lab += "BAD"
        if dipoleFlag:
            ctype = ds9.YELLOW
            lab += "DIPOLE"
        if not badFlag and not dipoleFlag:
            ctype = ds9.GREEN
            lab += "OK"
        mos.append(im.makeMosaic(), lab, ctype)
        #print source.getId()
    title = "Dia Sources"
    mosaicImage = mos.makeMosaic(frame=frame, title=title)
    return mosaicImage

def showKernelCandidates(kernelCellSet, kernel, background, frame=None, showBadCandidates=True,
                         resids=False, kernels=False):
    """Display the Kernel candidates.
    If kernel is provided include spatial model and residuals;  
    If chi is True, generate a plot of residuals/sqrt(variance), i.e. chi
    """

    #
    # Show us the ccandidates
    #
    mos = displayUtils.Mosaic(gutter=5, background=-2)
    #
    candidateCenters = []
    candidateCentersBad = []
    candidateIndex = 0
    for cell in kernelCellSet.getCellList():
        for cand in cell.begin(False): # include bad candidates
            cand = diffimLib.cast_KernelCandidateF(cand)

            # Original difference image; if does not exist, skip candidate
            try:
                resid = cand.getDifferenceImage(diffimLib.KernelCandidateF.ORIG)
            except:
                continue
                
            rchi2 = cand.getChi2()
            if rchi2 > 1e100:
                rchi2 = np.nan

            if not showBadCandidates and cand.isBad():
                continue

            im_resid = displayUtils.Mosaic(gutter=1, background=-2, mode="x")

            try:
                im = cand.getScienceMaskedImage()
                im = im.Factory(im, True)
                im.setXY0(cand.getScienceMaskedImage().getXY0())
            except:
                continue
            if (not resids and not kernels):
                im_resid.append(im.Factory(im, True))
            try:
                im = cand.getTemplateMaskedImage()
                im = im.Factory(im, True)
                im.setXY0(cand.getTemplateMaskedImage().getXY0())
            except:
                continue
            if (not resids and not kernels):
                im_resid.append(im.Factory(im, True))

            # Difference image with original basis
            if resids:
                var = resid.getVariance()
                var = var.Factory(var, True)
                np.sqrt(var.getArray(), var.getArray()) # inplace sqrt
                resid = resid.getImage()
                resid /= var
                bbox = kernel.shrinkBBox(resid.getBBox())
                resid = resid.Factory(resid, bbox, True)
            elif kernels:
                kim = cand.getKernelImage(diffimLib.KernelCandidateF.ORIG).convertF()
                resid = kim.Factory(kim, True)
            im_resid.append(resid)

            # residuals using spatial model
            ski  = afwImage.ImageD(kernel.getDimensions())
            kernel.computeImage(ski, False, int(cand.getXCenter()), int(cand.getYCenter()))
            sk   = afwMath.FixedKernel(ski)
            sbg  = 0.0
            if background:
                sbg = background(int(cand.getXCenter()), int(cand.getYCenter()))
            sresid = cand.getDifferenceImage(sk, sbg)
            resid  = sresid
            if resids:
                resid = sresid.getImage()
                resid /= var
                bbox = kernel.shrinkBBox(resid.getBBox())
                resid = resid.Factory(resid, bbox, True)
            elif kernels:
                kim = ski.convertF()
                resid = kim.Factory(kim, True)
            im_resid.append(resid)

            im = im_resid.makeMosaic()

            lab = "%d chi^2 %.1f" % (cand.getId(), rchi2)
            ctype = ds9.RED if cand.isBad() else ds9.GREEN

            mos.append(im, lab, ctype)

            if False and np.isnan(rchi2):
                ds9.mtv(cand.getScienceMaskedImage.getImage(), title="candidate", frame=1)
                print "rating",  cand.getCandidateRating()

            im = cand.getScienceMaskedImage()
            center = (candidateIndex, cand.getXCenter() - im.getX0(), cand.getYCenter() - im.getY0())
            candidateIndex += 1
            if cand.isBad():
                candidateCentersBad.append(center)
            else:
                candidateCenters.append(center)

    if resids:
        title = "chi Diffim"
    elif kernels:
        title = "Kernels"
    else:
        title = "Candidates & residuals"
    mosaicImage = mos.makeMosaic(frame=frame, title=title)

    return mosaicImage

def showKernelBasis(kernel, frame=None):
    """Display a Kernel's basis images
    """
    mos = displayUtils.Mosaic()

    for k in kernel.getKernelList():
        im = afwImage.ImageD(k.getDimensions())
        k.computeImage(im, False)
        mos.append(im)
    mos.makeMosaic(frame=frame, title="Kernel Basis Images")

    return mos

###############

def plotKernelSpatialModel(kernel, kernelCellSet, showBadCandidates=True, 
                           numSample=128, keepPlots=True, maxCoeff = 10):
    """Plot the Kernel spatial model."""

    try:
        import numpy as num
        import matplotlib.pyplot as plt
        import matplotlib.colors
    except ImportError, e:
        print "Unable to import numpy and matplotlib: %s" % e
        return

    x0 = kernelCellSet.getBBox().getBeginX()
    y0 = kernelCellSet.getBBox().getBeginY()

    candPos = list()
    candFits = list()
    badPos = list()
    badFits = list()
    candAmps = list()
    badAmps = list()
    for cell in kernelCellSet.getCellList():
        for cand in cell.begin(False):
            cand = diffimLib.cast_KernelCandidateF(cand)
            if not showBadCandidates and cand.isBad():
                continue
            candCenter = afwGeom.PointD(cand.getXCenter(), cand.getYCenter())
            try:
                im = cand.getTemplateMaskedImage()
            except Exception, e:
                continue

            targetFits = badFits if cand.isBad() else candFits
            targetPos = badPos if cand.isBad() else candPos
            targetAmps = badAmps if cand.isBad() else candAmps

            # compare original and spatial kernel coefficients
            kp0 = np.array(cand.getKernel(diffimLib.KernelCandidateF.ORIG).getKernelParameters())
            amp = cand.getCandidateRating()

            targetFits = badFits if cand.isBad() else candFits
            targetPos = badPos if cand.isBad() else candPos
            targetAmps = badAmps if cand.isBad() else candAmps

            targetFits.append(kp0)
            targetPos.append(candCenter)
            targetAmps.append(amp)

    numCandidates = len(candFits)
    numBasisFuncs = kernel.getNBasisKernels()

    xGood = np.array([pos.getX() for pos in candPos]) - x0
    yGood = np.array([pos.getY() for pos in candPos]) - y0
    zGood = np.array(candFits)
    ampGood = np.array(candAmps)

    xBad = np.array([pos.getX() for pos in badPos]) - x0
    yBad = np.array([pos.getY() for pos in badPos]) - y0
    zBad = np.array(badFits)
    ampBad = np.array(badAmps)
    numBad = len(badPos)

    xRange = np.linspace(0, kernelCellSet.getBBox().getWidth(), num=numSample)
    yRange = np.linspace(0, kernelCellSet.getBBox().getHeight(), num=numSample)

    if maxCoeff:
        maxCoeff = min(maxCoeff, kernel.getNKernelParameters())
    else:
        maxCoeff = kernel.getNKernelParameters()

    for k in range(maxCoeff):
        func = kernel.getSpatialFunction(k)
        dfGood = zGood[:,k] - np.array([func(pos.getX(), pos.getY()) for pos in candPos])
        yMin = dfGood.min()
        yMax = dfGood.max()
        if numBad > 0:
            dfBad = zBad[:,k] - np.array([func(pos.getX(), pos.getY()) for pos in badPos])
            # Can really screw up the range...
            yMin = min([yMin, dfBad.min()])
            yMax = max([yMax, dfBad.max()])
        yMin -= 0.05 * (yMax - yMin)
        yMax += 0.05 * (yMax - yMin)

        fRange = np.ndarray((len(xRange), len(yRange)))
        for j, yVal in enumerate(yRange):
            for i, xVal in enumerate(xRange):
                fRange[j][i] = func(xVal, yVal)

        fig = plt.figure(k)

        fig.clf()
        try:
            fig.canvas._tkcanvas._root().lift() # == Tk's raise, but raise is a python reserved word
        except:                                 # protect against API changes
            pass

        fig.suptitle('Kernel component %d' % k)

        # LL
        ax = fig.add_axes((0.1, 0.05, 0.35, 0.35))
        vmin = fRange.min() # - 0.05 * np.fabs(fRange.min())
        vmax = fRange.max() # + 0.05 * np.fabs(fRange.max())
        norm = matplotlib.colors.Normalize(vmin=vmin, vmax=vmax)
        im = ax.imshow(fRange, aspect='auto', norm=norm,
                       extent=[0, kernelCellSet.getBBox().getWidth()-1, 
                               0, kernelCellSet.getBBox().getHeight()-1])
        ax.set_title('Spatial polynomial')
        plt.colorbar(im, orientation='horizontal', ticks=[vmin, vmax])

        # UL
        ax = fig.add_axes((0.1, 0.55, 0.35, 0.35))
        ax.plot(-2.5*np.log10(candAmps), zGood[:,k], 'b+')
        if numBad > 0:
            ax.plot(-2.5*np.log10(badAmps), zBad[:,k], 'r+')
        ax.set_title("Basis Coefficients")
        ax.set_xlabel("Instr mag")
        ax.set_ylabel("Coeff")

        # LR
        ax = fig.add_axes((0.55, 0.05, 0.35, 0.35))
        ax.set_autoscale_on(False)
        ax.set_xbound(lower=0, upper=kernelCellSet.getBBox().getHeight())
        ax.set_ybound(lower=yMin, upper=yMax)
        ax.plot(yGood, dfGood, 'b+')
        if numBad > 0:
            ax.plot(yBad, dfBad, 'r+')
        ax.axhline(0.0)
        ax.set_title('dCoeff (indiv-spatial) vs. y')

        # UR
        ax = fig.add_axes((0.55, 0.55, 0.35, 0.35))
        ax.set_autoscale_on(False)
        ax.set_xbound(lower=0, upper=kernelCellSet.getBBox().getWidth())
        ax.set_ybound(lower=yMin, upper=yMax)
        ax.plot(xGood, dfGood, 'b+')
        if numBad > 0:
            ax.plot(xBad, dfBad, 'r+')
        ax.axhline(0.0)
        ax.set_title('dCoeff (indiv-spatial) vs. x')

        fig.show()

    global keptPlots
    if keepPlots and not keptPlots:
        # Keep plots open when done
        def show():
            print "%s: Please close plots when done." % __name__
            try:
                plt.show()
            except:
                pass
            print "Plots closed, exiting..."
        import atexit
        atexit.register(show)
        keptPlots = True


def showKernelMosaic(bbox, kernel, nx=7, ny=None, frame=None, title=None, 
                     showCenter=True, showEllipticity=True):
    """Show a mosaic of Kernel images. 
    """
    mos = displayUtils.Mosaic()

    x0 = bbox.getBeginX()
    y0 = bbox.getBeginY()
    width = bbox.getWidth()
    height = bbox.getHeight()

    if not ny:
        ny = int(nx*float(height)/width + 0.5)
        if not ny:
            ny = 1

    schema = afwTable.SourceTable.makeMinimalSchema()
    control = measAlg.GaussianCentroidControl()
    centroider = measAlg.MeasureSourcesBuilder().addAlgorithm(control).build(schema)
    sdssShape = measAlg.SdssShapeControl()
    shaper = measAlg.MeasureSourcesBuilder().addAlgorithm(sdssShape).build(schema)
    table = afwTable.SourceTable.make(schema)
    table.defineCentroid(control.name)
    table.defineShape(sdssShape.name)

    centers = []
    shapes = []
    for iy in range(ny):
        for ix in range(nx):
            x = int(ix*(width-1)/(nx-1)) + x0
            y = int(iy*(height-1)/(ny-1)) + y0

            im = afwImage.ImageD(kernel.getDimensions())
            ksum = kernel.computeImage(im, False, x, y)
            lab = "Kernel(%d,%d)=%.2f" % (x, y, ksum) if False else ""
            mos.append(im, lab)
    
            exp = afwImage.makeExposure(afwImage.makeMaskedImage(im))
            w, h = im.getWidth(), im.getHeight()
            cen = afwGeom.PointD(w//2, h//2)
            src = table.makeRecord()
            foot = afwDet.Footprint(exp.getBBox())
            src.setFootprint(foot)

            centroider.apply(src, exp, cen)
            centers.append((src.getX(), src.getY()))

            shaper.apply(src, exp, cen)
            shapes.append((src.getIxx(), src.getIxy(), src.getIyy()))
            
    mos.makeMosaic(frame=frame, title=title if title else "Model Kernel", mode=nx)

    if centers and frame is not None:
        i = 0
        with ds9.Buffering():
            for cen, shape in zip(centers, shapes):
                bbox = mos.getBBox(i); i += 1
                xc, yc = cen[0] + bbox.getMinX(),  cen[1] + bbox.getMinY()
                if showCenter:
                    ds9.dot("+", xc, yc,  ctype=ds9.BLUE, frame=frame)

                if showEllipticity:
                    ixx, ixy, iyy = shape
                    ds9.dot("@:%g,%g,%g" % (ixx, ixy, iyy), xc, yc, frame=frame, ctype=ds9.RED)

    return mos

def plotPixelResiduals(exposure, warpedTemplateExposure, diffExposure, kernelCellSet, 
                       kernel, background, testSources, config, 
                       origVariance = False, nptsFull = 1e6, keepPlots = True, titleFs=14):
    candidateResids = []
    spatialResids   = []
    nonfitResids    = []

    for cell in kernelCellSet.getCellList():
        for cand in cell.begin(True): # only look at good ones
            # Be sure
            if not (cand.getStatus() == afwMath.SpatialCellCandidate.GOOD):
                continue

            cand    = diffimLib.cast_KernelCandidateF(cand)
            diffim  = cand.getDifferenceImage(diffimLib.KernelCandidateF.ORIG)
            orig    = cand.getScienceMaskedImage()

            ski     = afwImage.ImageD(kernel.getDimensions())
            kernel.computeImage(ski, False, int(cand.getXCenter()), int(cand.getYCenter()))
            sk      = afwMath.FixedKernel(ski)
            sbg     = background(int(cand.getXCenter()), int(cand.getYCenter()))
            sdiffim = cand.getDifferenceImage(sk, sbg)

            # trim edgs due to convolution
            bbox    = kernel.shrinkBBox(diffim.getBBox())
            tdiffim  = diffim.Factory(diffim, bbox)
            torig    = orig.Factory(orig, bbox)
            tsdiffim = sdiffim.Factory(sdiffim, bbox)

            if origVariance:
                candidateResids.append(np.ravel(tdiffim.getImage().getArray() \
                                                     / np.sqrt(torig.getVariance().getArray())))
                spatialResids.append(np.ravel(tsdiffim.getImage().getArray() \
                                                   / np.sqrt(torig.getVariance().getArray())))
            else:
                candidateResids.append(np.ravel(tdiffim.getImage().getArray() \
                                                     / np.sqrt(tdiffim.getVariance().getArray())))
                spatialResids.append(np.ravel(tsdiffim.getImage().getArray() \
                                                   / np.sqrt(tsdiffim.getVariance().getArray())))

    fullIm   = diffExposure.getMaskedImage().getImage().getArray()
    fullMask = diffExposure.getMaskedImage().getMask().getArray()
    if origVariance:
        fullVar  = exposure.getMaskedImage().getVariance().getArray()
    else:
        fullVar  = diffExposure.getMaskedImage().getVariance().getArray()

    bitmaskBad  = 0
    bitmaskBad |= afwImage.MaskU.getPlaneBitMask('EDGE')
    bitmaskBad |= afwImage.MaskU.getPlaneBitMask('SAT')
    idx = np.where((fullMask & bitmaskBad) == 0)
    stride = int(len(idx[0]) // nptsFull)
    sidx = idx[0][::stride], idx[1][::stride]
    allResids = fullIm[sidx] / np.sqrt(fullVar[sidx])

    testFootprints = diffimTools.sourceToFootprintList(testSources, warpedTemplateExposure, 
                                                       exposure, config, pexLog.getDefaultLog())
    for fp in testFootprints:
        subexp = diffExposure.Factory(diffExposure, fp.getBBox())
        subim  = subexp.getMaskedImage().getImage()
        if origVariance:
            subvar = afwImage.ExposureF(exposure, fp.getBBox()).getMaskedImage().getVariance()
        else:
            subvar = subexp.getMaskedImage().getVariance()
        nonfitResids.append(np.ravel(subim.getArray() / np.sqrt(subvar.getArray())))

    candidateResids = np.ravel(np.array(candidateResids))
    spatialResids   = np.ravel(np.array(spatialResids))
    nonfitResids    = np.ravel(np.array(nonfitResids))

    try:
        import pylab
        from matplotlib.font_manager import FontProperties
    except ImportError, e:
        print "Unable to import pylab: %s" % e
        return
    
    fig = pylab.figure()
    fig.clf()
    try:
        fig.canvas._tkcanvas._root().lift() # == Tk's raise, but raise is a python reserved word
    except:                                 # protect against API changes
        pass
    if origVariance:
        fig.suptitle("Diffim residuals: Normalized by sqrt(input variance)", fontsize=titleFs)
    else:
        fig.suptitle("Diffim residuals: Normalized by sqrt(diffim variance)", fontsize=titleFs)

    sp1 = pylab.subplot(221)
    sp2 = pylab.subplot(222, sharex=sp1, sharey=sp1)
    sp3 = pylab.subplot(223, sharex=sp1, sharey=sp1)
    sp4 = pylab.subplot(224, sharex=sp1, sharey=sp1)
    xs  = np.arange(-5, 5.05, 0.1)
    ys  = 1. / np.sqrt(2 * np.pi) * np.exp( -0.5 * xs**2 )

    sp1.hist(candidateResids, bins=xs, normed=True, alpha=0.5, label="N(%.2f, %.2f)" \
                 % (np.mean(candidateResids), np.var(candidateResids)))
    sp1.plot(xs, ys, "r-", lw=2, label="N(0,1)")
    sp1.set_title("Candidates: basis fit", fontsize=titleFs-2)
    sp1.legend(loc=1, fancybox=True, shadow=True, prop = FontProperties(size=titleFs-6))

    sp2.hist(spatialResids, bins=xs, normed=True, alpha=0.5, label="N(%.2f, %.2f)" \
                 % (np.mean(spatialResids), np.var(spatialResids)))
    sp2.plot(xs, ys, "r-", lw=2, label="N(0,1)")
    sp2.set_title("Candidates: spatial fit", fontsize=titleFs-2)
    sp2.legend(loc=1, fancybox=True, shadow=True, prop = FontProperties(size=titleFs-6))

    sp3.hist(nonfitResids, bins=xs, normed=True, alpha=0.5, label="N(%.2f, %.2f)" \
                 % (np.mean(nonfitResids), np.var(nonfitResids)))
    sp3.plot(xs, ys, "r-", lw=2, label="N(0,1)")
    sp3.set_title("Control sample: spatial fit", fontsize=titleFs-2)
    sp3.legend(loc=1, fancybox=True, shadow=True, prop = FontProperties(size=titleFs-6))

    sp4.hist(allResids, bins=xs, normed=True, alpha=0.5, label="N(%.2f, %.2f)" \
                 % (np.mean(allResids), np.var(allResids)))
    sp4.plot(xs, ys, "r-", lw=2, label="N(0,1)")
    sp4.set_title("Full image (subsampled)", fontsize=titleFs-2)
    sp4.legend(loc=1, fancybox=True, shadow=True, prop = FontProperties(size=titleFs-6))

    pylab.setp(sp1.get_xticklabels()+sp1.get_yticklabels(), fontsize=titleFs-4)
    pylab.setp(sp2.get_xticklabels()+sp2.get_yticklabels(), fontsize=titleFs-4)
    pylab.setp(sp3.get_xticklabels()+sp3.get_yticklabels(), fontsize=titleFs-4)
    pylab.setp(sp4.get_xticklabels()+sp4.get_yticklabels(), fontsize=titleFs-4)

    sp1.set_xlim(-5, 5)
    sp1.set_ylim(0, 0.5)
    fig.show()

    global keptPlots
    if keepPlots and not keptPlots:
        # Keep plots open when done
        def show():
            print "%s: Please close plots when done." % __name__
            try:
                pylab.show()
            except:
                pass
            print "Plots closed, exiting..."
        import atexit
        atexit.register(show)
        keptPlots = True

### Reference TODO
def ksprob(d, ne, iter=100):
    eps1 = 0.0001
    eps2 = 1.e-8
    en = np.sqrt(ne)
    lam = (en + 0.12 + 0.11/en)*d
    a2 = -2*lam**2
    probks = 0.
    termbf = 0.
    sign = 1.
    for j in range(iter):
	j += 1
        term = sign*2*np.exp(a2*j**2)
        probks = probks + term
        if np.abs(term) <= eps1*termbf or np.abs(term) <= eps2*probks:
            return probks
        sign = -sign
        termbf = np.abs(term)
    #Did not converge.
    return 1.

def kstest(arr, probFunc):
    data = arr[~arr.mask]
    idxs = np.argsort(data)
    N = len(idxs)
    vals = []
    for idx in idxs:
        vals.append(probFunc(data[idx]))
    vals = np.asarray(vals)
    D = np.abs(np.arange(1.0, N+1.)/N - vals).max()
    return D, ksprob(D, N)

def normalCdf(x, mu=0., sigma=1.):
    return (1+math.erf((x-mu)/math.sqrt(2.*sigma**2.)))/2.

def calcCentroid(arr):
    y, x = arr.shape
    sarr = arr*arr
    xarr = np.asarray([[el for el in range(x)] for el2 in range(y)])
    yarr = np.asarray([[el2 for el in range(x)] for el2 in range(y)])
    narr = xarr*sarr
    centx = narr.sum()/sarr.sum()
    narr = yarr*sarr
    centy = narr.sum()/sarr.sum()
    return centx, centy

def calcWidth(arr, centx, centy):
    y, x = arr.shape
    #Square the flux so we don't have to deal with negatives
    sarr = arr*arr
    xarr = np.asarray([[el for el in range(x)] for el2 in range(y)])
    yarr = np.asarray([[el2 for el in range(x)] for el2 in range(y)])
    narr = sarr*np.power((xarr - centx), 2.)
    xstd = np.sqrt(narr.sum()/sarr.sum())
    narr = sarr*np.power((yarr - centy), 2.)
    ystd = np.sqrt(narr.sum()/sarr.sum())
    return xstd, ystd

class KernelCandidateQa(object):
    
    def __init__(self, nKernelSpatial, log):
        self.fields = []
        self.log = log
        for kType in ("LOCAL", "SPATIAL"):
            self.fields.append(afwTable.Field["F"]("KCDiffimMean_%s"%(kType), 
                                                   "Mean of KernelCandidate diffim", "sigma"))

            self.fields.append(afwTable.Field["F"]("KCDiffimMedian_%s"%(kType), 
                                                   "Median of KernelCandidate diffim", "sigma"))

            self.fields.append(afwTable.Field["F"]("KCDiffimIQR_%s"%(kType), 
                                                   "Inner quartile range of KernelCandidate diffim", 
                                                   "sigma"))

            self.fields.append(afwTable.Field["F"]("KCDiffimStDev_%s"%(kType), 
                                                   "Standard deviation of KernelCandidate diffim",
                                                   "sigma"))

            self.fields.append(afwTable.Field["F"]("KCDiffimKSD_%s"%(kType), 
                                                   "D from K-S test of diffim pixels relative to Normal"))

            self.fields.append(afwTable.Field["F"]("KCDiffimKSProb_%s"%(kType), 
                                                   "Prob from K-S test of diffim pixels relative to Normal",
                                                   "likelihood"))

	    self.fields.append(afwTable.Field["F"]("KCDiffimKSA2_%s"%(kType), 
                                                   "Anderson-Darling test statistic of diffim pixels relative to Normal"))

	    self.fields.append(afwTable.Field["ArrayD"]("KCDiffimADCrit_%s"%(kType), 
                                                   "Critical values for the significance levels in KCDiffimADSig.  If A2 is greater than this number, hypothesis that the two distributions are the same can be rejected.", 5))

	    self.fields.append(afwTable.Field["ArrayD"]("KCDiffimADSig_%s"%(kType), 
                                                   "Anderson-Darling significance levels for the Normal distribution", 5))

            self.fields.append(afwTable.Field["F"]("KCKernelCentX_%s"%(kType), 
                                                   "Centroid in X for this Kernel",
                                                   "pixels"))

            self.fields.append(afwTable.Field["F"]("KCKernelCentY_%s"%(kType), 
                                                   "Centroid in Y for this Kernel",
                                                   "pixels"))
                               
            self.fields.append(afwTable.Field["F"]("KCKernelStdX_%s"%(kType), 
                                                   "Standard deviation in X for this Kernel",
                                                   "pixels"))

            self.fields.append(afwTable.Field["F"]("KCKernelStdY_%s"%(kType), 
                                                   "Standard deviation in Y for this Kernel",
                                                   "pixels"))

            self.fields.append(afwTable.Field["I"]("KernelCandidateId_%s"%(kType), 
                                                   "Id for this KernelCandidate"))

            if kType == 'LOCAL':
                self.fields.append(afwTable.Field["I"]("KCKernelStatus_%s"%(kType), 
                                                       "Status of the KernelCandidate"))

                self.fields.append(afwTable.Field["ArrayD"]("KernelCoeffValues_%s"%(kType), 
                                                            "Original basis coefficients",
                                                            nKernelSpatial))

                self.fields.append(afwTable.Field["F"]("BackgroundValue_%s"%(kType), 
                                                       "Evaluation of background model at this point"))
    def addToSchema(self, inSourceCatalog):
        schema = inSourceCatalog.getSchema()
        inKeys = []
        fluxKey = inSourceCatalog.getPsfFluxKey()
        centroidKey = inSourceCatalog.getCentroidKey()
        shapeKey = inSourceCatalog.getShapeKey()
        for n in schema.getNames():
            inKeys.append(schema[n].asKey())

        for field in self.fields:
            schema.addField(field)

        outSourceCatalog = afwTable.SourceCatalog(schema)
        for source in inSourceCatalog:
            rec = outSourceCatalog.addNew()
            for k in inKeys:
                if k.getTypeString() == 'Coord':
                    rec.setCoord(source.getCoord())
                else:
                    setter = getattr(rec, "set"+k.getTypeString())
                    getter = getattr(source, "get"+k.getTypeString())
                    setter(k, getter(k))
        outSourceCatalog.definePsfFlux(fluxKey)
        outSourceCatalog.defineCentroid(centroidKey)
        outSourceCatalog.defineShape(shapeKey)
        return outSourceCatalog

    def _calculateStats(self, di):
        mask = di.getMask()
        maskArr = di.getMask().getArray()

        # Create a mask using BAD,SAT,EDGE pixels.  Keep detections
        maskArr &= (mask.getPlaneBitMask("BAD")|mask.getPlaneBitMask("SAT")|mask.getPlaneBitMask("EDGE"))

        # Mask out values based on maskArr
        diArr = ma.array(di.getImage().getArray(), mask=maskArr)
        varArr = ma.array(di.getVariance().getArray(), mask=maskArr)

        # Normalize by sqrt variance, units are in sigma
        diArr /= np.sqrt(varArr)
        mean = diArr.mean()

        # This is the maximum-likelihood extimate of the variance stdev**2
        stdev = diArr.std()
        median = ma.extras.median(diArr)

        # Compute IQR of just un-masked data
        data = ma.getdata(diArr[~diArr.mask])
        iqr = np.percentile(data, 75.) - np.percentile(data, 25.)

        # K-S test on the diffim to a Normal distribution
        try:
            import scipy.stats
        D, prob = scipy.stats.kstest(diArr, 'norm')

        # Anderson Darling test is harder to do.
        A2, crit, sig = scipy.stats.anderson(diArr, 'norm')
        except:
            mean = 0.
            stdev = 0.
            median = 0.
            iqr = 0.
            D = 0.
            prob = 0.
            A2 = 0.
            crit = num.zeros(5)
            sig = num.zeros(5)
  
        return mean, stdev, median, iqr, D, prob, A2, crit, sig

    def apply(self, candidateList, spatialKernel, spatialBackground):
        for kernelCandidate in candidateList:
            source = kernelCandidate.getSource()
            schema = source.schema
    
            # Calculate ORIG stats (original basis fit)
            if kernelCandidate.getStatus() != afwMath.SpatialCellCandidate.UNKNOWN:
                kType = getattr(diffimLib.KernelCandidateF, "ORIG")
                di = kernelCandidate.getDifferenceImage(kType)
                kernel = kernelCandidate.getKernel(kType)
                kstatus = kernelCandidate.getStatus()
                backgroundValue = kernelCandidate.getBackground(kType)
                kernelValues = kernelCandidate.getKernel(kType).getKernelParameters()
                kernelValues = np.asarray(kernelValues)
    
                kim = kernelCandidate.getKernelImage(kType)
                centx, centy = calcCentroid(kim.getArray())
                stdx, stdy = calcWidth(kim.getArray(), centx, centy)
                solution = kernelCandidate.getKernelSolution(kType)
                # NOTE
                # What is the difference between kernelValues and solution?
    
                mean, stdev, median, iqr, D, prob, A2, crit, sig = self._calculateStats(di)
    
                metrics = {"KCDiffimMean_LOCAL":mean,
                           "KCDiffimMedian_LOCAL":median,
                           "KCDiffimIQR_LOCAL":iqr,
                           "KCDiffimStDev_LOCAL":stdev,
                           "KCDiffimKSD_LOCAL":D,
                           "KCDiffimKSProb_LOCAL":prob,
                           "KCDiffimADStat_LOCAL":A2,
                           "KCDiffimADCrit_LOCAL":crit,
                           "KCDiffimADSig_LOCAL":sig,
                           "KCKernelCentX_LOCAL":centx,
                           "KCKernelCentY_LOCAL":centy,
                           "KCKernelStdX_LOCAL":stdx,
                           "KCKernelStdY_LOCAL":stdy,
                           "KernelCandidateId_LOCAL":kernelCandidate.getId(),
                           "KernelCoeffValues_LOCAL":kernelValues}
                for k in metrics.keys():
                    key = schema[k].asKey()
		    print key, metrics[k], k
                    setter = getattr(source, "set"+key.getTypeString())
                    setter(key, metrics[k])
                
    
            # Calculate spatial model evaluated at each position, for
            # all candidates
            kim  = afwImage.ImageD(spatialKernel.getDimensions())
            spatialKernel.computeImage(kim, False, kernelCandidate.getXCenter(),
                                       kernelCandidate.getYCenter())
            centx, centy = calcCentroid(kim.getArray())
            stdx, stdy = calcWidth(kim.getArray(), centx, centy)
    
            sk = afwMath.FixedKernel(kim)
            sbg = spatialBackground(kernelCandidate.getXCenter(), kernelCandidate.getYCenter())
            di = kernelCandidate.getDifferenceImage(sk, sbg)
<<<<<<< HEAD
            mean, stdev, median, iqr, D, prob = self._calculateStats(di)

=======
            mean, stdev, median, iqr, D, prob, A2, crit, sig = self._calculateStats(di)
    
>>>>>>> 83965ff0
            metrics = {"KCDiffimMean_SPATIAL":mean,
                       "KCDiffimMedian_SPATIAL":median,
                       "KCDiffimIQR_SPATIAL":iqr,
                       "KCDiffimStDev_SPATIAL":stdev,
                       "KCDiffimKSD_SPATIAL":D,
                       "KCDiffimKSProb_SPATIAL":prob,
                       "KCDiffimADStat_LOCAL":A2,
                       "KCDiffimADCrit_LOCAL":crit,
                       "KCDiffimADSig_LOCAL":sig,
                       "KCKernelCentX_SPATIAL":centx,
                       "KCKernelCentY_SPATIAL":centy,
                       "KCKernelStdX_SPATIAL":stdx,
                       "KCKernelStdY_SPATIAL":stdy,
                       "KernelCandidateId_SPATIAL":kernelCandidate.getId()}
            for k in metrics.keys():
                key = schema[k].asKey()
	        print key, metrics[k], k
                setter = getattr(source, "set"+key.getTypeString())
                setter(key, metrics[k])

    def aggregate(self, sourceCatalog, metadata):
        for kType in ("LOCAL", "SPATIAL"):
            for sName in ("KCDiffimMean", "KCDiffimMedian", "KCDiffimIQR", "KCDiffimStDev", "KCDiffimKSProb"):
                kName = "%s_%s" % (sName, kType)
                vals = np.array([s.get(kName) for s in sourceCatalog])
                idx = np.isfinite(vals)
                metadata.add("%s_MEAN" % (kName), np.mean(vals[idx]))
                metadata.add("%s_MEDIAN" % (kName), np.median(vals[idx]))
                metadata.add("%s_STDEV" % (kName), np.std(vals[idx]))

<|MERGE_RESOLUTION|>--- conflicted
+++ resolved
@@ -878,13 +878,8 @@
             sk = afwMath.FixedKernel(kim)
             sbg = spatialBackground(kernelCandidate.getXCenter(), kernelCandidate.getYCenter())
             di = kernelCandidate.getDifferenceImage(sk, sbg)
-<<<<<<< HEAD
-            mean, stdev, median, iqr, D, prob = self._calculateStats(di)
-
-=======
             mean, stdev, median, iqr, D, prob, A2, crit, sig = self._calculateStats(di)
-    
->>>>>>> 83965ff0
+
             metrics = {"KCDiffimMean_SPATIAL":mean,
                        "KCDiffimMedian_SPATIAL":median,
                        "KCDiffimIQR_SPATIAL":iqr,
